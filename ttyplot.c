//
// ttyplot: a realtime plotting utility for terminal with data input from stdin
// Copyright (c) 2018 by Antoni Sawicki
// Copyright (c) 2019-2023 by Google LLC
// Copyright (c) 2023 by Edgar Bonet
// Copyright (c) 2023 by Sebastian Pipping
// Apache License 2.0
//

#include <assert.h>
#include <ctype.h>  // isspace
#include <stdbool.h>
#include <stdio.h>
#include <string.h>
#include <stdlib.h>
#include <unistd.h>
#include <float.h>
#include <time.h>
#include <sys/time.h>
#include <ncurses.h>
#include <signal.h>
#include <errno.h>
#include <sys/types.h>
#include <sys/stat.h>
#include <fcntl.h>

#ifdef __OpenBSD__
#include <err.h>
#endif

#define STR_(x) #x
#define STR(x) STR_(x)
#define VERSION_MAJOR 1
#define VERSION_MINOR 5
#define VERSION_PATCH 2
#if VERSION_PATCH == 0
    #define VERSION_STR STR(VERSION_MAJOR) "." STR(VERSION_MINOR)
#else
    #define VERSION_STR STR(VERSION_MAJOR) "." STR(VERSION_MINOR) "." STR(VERSION_PATCH)
#endif

#ifdef NOACS
#define T_HLINE '-'
#define T_VLINE '|'
#define T_RARR '>'
#define T_UARR '^'
#define T_LLCR 'L'
#else
#define T_HLINE ACS_HLINE
#define T_VLINE ACS_VLINE
#define T_RARR ACS_RARROW
#define T_UARR ACS_UARROW
#define T_LLCR ACS_LLCORNER
#endif

sigset_t block_sigset;
sigset_t empty_sigset;
volatile sig_atomic_t sigint_pending = 0;
volatile sig_atomic_t sigwinch_pending = 0;
chtype plotchar, max_errchar, min_errchar;
struct timeval now;
double td;
struct tm *lt;
double max=FLT_MIN;
double softmax=FLT_MIN, hardmax=FLT_MAX, hardmin=0.0;
char title[256]=".: ttyplot :.", unit[64]={0}, ls[256]={0};
double values1[1024]={0}, values2[1024]={0};
double min1=FLT_MAX, max1=FLT_MIN, avg1=0;
double min2=FLT_MAX, max2=FLT_MIN, avg2=0;
int width=0, height=0, n=-1, r=0, v=0, c=0, rate=0, two=0, plotwidth=0, plotheight=0;
const char *verstring = "https://github.com/tenox7/ttyplot " VERSION_STR;

void usage(void) {
    printf("Usage:\n  ttyplot [-h] [-v] [-2] [-r] [-c plotchar] [-s scale] [-m max] [-M min] [-t title] [-u unit]\n\n"
            "  -2 read two values and draw two plots, the second one is in reverse video\n"
            "  -r rate of a counter (divide value by measured sample interval)\n"
            "  -c character to use for plot line, eg @ # %% . etc\n"
            "  -e character to use for error line when value exceeds hardmax (default: e)\n"
            "  -E character to use for error symbol displayed when value is less than hardmin (default: v)\n"
            "  -s initial scale of the plot (can go above if data input has larger value)\n"
            "  -m maximum value, if exceeded draws error line (see -e), upper-limit of plot scale is fixed\n"
            "  -M minimum value, if entered less than this, draws error symbol (see -E), lower-limit of the plot scale is fixed\n"
            "  -t title of the plot\n"
            "  -u unit displayed beside vertical bar\n"
            "  -v print the current version and exit\n"
            "  -h print this help message and exit\n\n");
}

void version(void) {
    printf("ttyplot %s\n", VERSION_STR);
}

// Replace *v1 and *v2 (if non-NULL) by their time derivatives.
//  - v1, v2: addresses of input data and storage for results
//  - now: current time
// Return time since previous call.
double derivative(double *v1, double *v2, const struct timeval *now)
{
    static double previous_v1, previous_v2, previous_t = DBL_MAX;
    const double t = now->tv_sec + 1e-6 * now->tv_usec;
    const double dt = t - previous_t;
    previous_t = t;
    if (v1) {
        const double dv1 = *v1 - previous_v1;
        previous_v1 = *v1;
        if (dt <= 0)
            *v1 = 0;
        else
            *v1 = dv1 / dt;
    }
    if (v2) {
        const double dv2 = *v2 - previous_v2;
        previous_v2 = *v2;
        if (dt <= 0)
            *v2 = 0;
        else
            *v2 = dv2 / dt;
    }
    return dt;
}

void getminmax(int pw, double *values, double *min, double *max, double *avg, int v) {
    double tot=0;
    int i=0;

    *min=FLT_MAX;
    *max=FLT_MIN;
    tot=FLT_MIN;

    for(i=0; i<pw && i<v; i++) {
       if(values[i]>*max)
            *max=values[i];

        if(values[i]<*min)
            *min=values[i];

        tot=tot+values[i];
    }

    *avg=tot/i;
}

void gethw(void) {
    #ifdef NOGETMAXYX
    height=LINES;
    width=COLS;
    #else
    getmaxyx(stdscr, height, width);
    #endif
}

void draw_axes(int h, int ph, int pw, double max, double min, char *unit) {
    mvhline(h-3, 2, T_HLINE, pw);
    mvvline(2, 2, T_VLINE, ph);
    mvprintw(1, 4, "%.1f %s", max, unit);
    mvprintw((ph/4)+1, 4, "%.1f %s", min/4 + max*3/4, unit);
    mvprintw((ph/2)+1, 4, "%.1f %s", min/2 + max/2, unit);
    mvprintw((ph*3/4)+1, 4, "%.1f %s", min*3/4 + max/4, unit);
    mvaddch(h-3, 2+pw, T_RARR);
    mvaddch(1, 2, T_UARR);
    mvaddch(h-3, 2, T_LLCR);
}

void draw_line(int x, int ph, int l1, int l2, chtype c1, chtype c2, chtype hce, chtype lce) {
    if(l1 > l2) {
        mvvline(ph+1-l1, x, c1, l1-l2 );
        mvvline(ph+1-l2, x, c2|A_REVERSE, l2 );
    } else if(l1 < l2) {
        mvvline(ph+1-l2, x, (c2==hce || c2==lce) ? c2|A_REVERSE : ' '|A_REVERSE,  l2-l1 );
        mvvline(ph+1-l1, x, c1|A_REVERSE, l1 );
    } else {
        mvvline(ph+1-l2, x, c2|A_REVERSE, l2 );
    }
}

void plot_values(int ph, int pw, double *v1, double *v2, double max, double min, int n, chtype pc, chtype hce, chtype lce, double hm) {
    const int first_col=3;
    int i=(n+1)%pw;
    int x;
    max-=min;

    for(x=first_col; x<first_col+pw; x++, i=(i+1)%pw)
        draw_line(x, ph,
                  (v1[i]>hm) ? ph  : (v1[i]<min) ?  1  : (int)(((v1[i]-min)/max)*(double)ph),
                  (v2[i]>hm) ? ph  : (v2[i]<min) ?  1  : (int)(((v2[i]-min)/max)*(double)ph),
                  (v1[i]>hm) ? hce : (v1[i]<min) ? lce : pc,
                  (v2[i]>hm) ? hce : (v2[i]<min) ? lce : pc,
                  hce, lce);
}

void show_all_centered(const char * message) {
    const size_t message_len = strlen(message);
    const int x = ((int)message_len > width) ? 0 : (width/2 - (int)message_len/2);
    const int y = height/2;
    mvaddnstr(y, x, message, width);
}

int window_big_enough_to_draw(void) {
    return (width >= 68) && (height >= 5);
}

void show_window_size_error(void) {
    show_all_centered("Window too small...");
}

void paint_plot(void) {
    erase();
    gethw();

    plotheight=height-4;
    plotwidth=width-4;
    if(plotwidth>=(int)((sizeof(values1)/sizeof(double))-1))
        exit(0);

    getminmax(plotwidth, values1, &min1, &max1, &avg1, v);
    getminmax(plotwidth, values2, &min2, &max2, &avg2, v);

    if(max1>max2)
        max=max1;
    else
        max=max2;

    if(max<softmax)
        max=softmax;
    if(hardmax!=FLT_MAX)
        max=hardmax;

    mvaddstr(height-1, width-strlen(verstring)-1, verstring);

    lt=localtime(&now.tv_sec);
    asctime_r(lt, ls);
    mvaddstr(height-2, width-strlen(ls), ls);

    mvvline(height-2, 5, plotchar|A_NORMAL, 1);
<<<<<<< HEAD
    if (v > 0) {
        mvprintw(height-2, 7, "last=%.1f min=%.1f max=%.1f avg=%.1f %s ",  values1[n], min1, max1, avg1, unit);
        if(rate)
            printw(" interval=%llds", (long long int)td);

        if(two) {
            mvaddch(height-1, 5, ' '|A_REVERSE);
            mvprintw(height-1, 7, "last=%.1f min=%.1f max=%.1f avg=%.1f %s   ",  values2[n], min2, max2, avg2, unit);
        }
=======
    mvprintw(height-2, 7, "last=%.1f min=%.1f max=%.1f avg=%.1f %s ",  values1[n], min1, max1, avg1, unit);
    if(rate)
        printw(" interval=%.3gs", td);

    if(two) {
        mvaddch(height-1, 5, ' '|A_REVERSE);
        mvprintw(height-1, 7, "last=%.1f min=%.1f max=%.1f avg=%.1f %s   ",  values2[n], min2, max2, avg2, unit);
>>>>>>> 21763760
    }

    plot_values(plotheight, plotwidth, values1, values2, max, hardmin, n, plotchar, max_errchar, min_errchar, hardmax);

    draw_axes(height, plotheight, plotwidth, max, hardmin, unit);

    mvaddstr(0, (width/2)-(strlen(title)/2), title);

    move(0,0);
}

void resize(int signum) {
    (void)signum;
    sigwinch_pending = 1;
}

void finish(int signum) {
    (void)signum;
    sigint_pending = 1;
}

void redraw_screen(const char * errstr) {
    if (window_big_enough_to_draw()) {
        paint_plot();

        if (errstr != NULL) {
            show_all_centered(errstr);
        } else if (v < 1) {
            show_all_centered("waiting for data from stdin");
        }
    } else {
        show_window_size_error();
    }

    refresh();
}

int main(int argc, char *argv[]) {
    int i;
    char *errstr = NULL;
    bool stdin_is_open = true;
    int cached_opterr;
    const char *optstring = "2rc:e:E:s:m:M:t:u:vh";
    int show_ver;
    int show_usage;

    plotchar=T_VLINE;
    max_errchar='e';
    min_errchar='v';

    cached_opterr = opterr;
    opterr=0;

    show_ver = 0;
    show_usage = 0;

    // Run a 1st iteration over the arguments to check for usage,
    // version or error.
    while((c=getopt(argc, argv, optstring)) != -1) {
        switch(c) {
            case 'v':
                show_ver = 1;
                break;
            case 'h':
                show_usage = 1;
                break;
            case '?':
                // Upon error exit immediately.
                usage();
                exit(1);
        }
    }

    if (show_usage) {
        usage();
        exit(0);
    }
    if (show_ver) {
        version();
        exit(0);
    }

    // Run a 2nd iteration over the arguments to actually process the options.
    // According to getopt's documentation this is done by setting optind to 1
    // (or 0 in some special cases). On BSDs and Macs optreset must be set to 1
    // in addition.
    optind = 1;
#if defined(__OpenBSD__) || defined(__FreeBSD__) || defined(__NetBSD__) || defined(__DragonFly__) || defined(__APPLE__)
    optreset = 1;
#endif

    while((c=getopt(argc, argv, optstring)) != -1) {
        switch(c) {
            case 'r':
                rate=1;
                break;
            case '2':
                two=1;
                plotchar='|';
                break;
            case 'c':
                plotchar=optarg[0];
                break;
            case 'e':
                max_errchar=optarg[0];
                break;
            case 'E':
                min_errchar=optarg[0];
                break;
            case 's':
                softmax=atof(optarg);
                break;
            case 'm':
                hardmax=atof(optarg);
                break;
            case 'M':
                hardmin=atof(optarg);
                for(i=0;i<1024;i++){
                    values1[i]=hardmin;
                    values2[i]=hardmin;
                }
                break;
            case 't':
                snprintf(title, sizeof(title), "%s", optarg);
                break;
            case 'u':
                snprintf(unit, sizeof(unit), "%s", optarg);
                break;
        }
    }

    opterr = cached_opterr;

    if(softmax <= hardmin)
        softmax = hardmin + 1;
    if(hardmax <= hardmin)
        hardmax = FLT_MAX;

    initscr(); /* uses filesystem, so before pledge */

    #ifdef __OpenBSD__
    if (pledge("stdio tty", NULL) == -1)
        err(1, "pledge");
    #endif

    gettimeofday(&now, NULL);
    noecho();
    curs_set(FALSE);
    erase();
    refresh();
    gethw();

    redraw_screen(errstr);

    // If stdin is redirected, open the terminal for reading user's keystrokes.
    int tty = -1;
    if (!isatty(STDIN_FILENO))
        tty = open("/dev/tty", O_RDONLY);
    if (tty != -1) {
        // Disable input line buffering. The function below works even when stdin
        // is redirected: it searches for a terminal in stdout and stderr.
        cbreak();
    }

    sigemptyset(&empty_sigset);

    sigemptyset(&block_sigset);
    sigaddset(&block_sigset, SIGINT);
    sigaddset(&block_sigset, SIGWINCH);
    sigprocmask(SIG_BLOCK, &block_sigset, NULL);

    signal(SIGWINCH, resize);
    signal(SIGINT, finish);

    char input_buf[4096] = "";
    size_t input_len = 0;

    while(1) {
        if (sigint_pending) {
            break;
        }

        if (sigwinch_pending) {
            sigwinch_pending = 0;

            endwin();
            initscr();
            clear();
            refresh();

            gethw();

            goto redraw_and_continue;
        }

        // Block until (a) we receive a signal or (b) stdin can be read without blocking
        // or (c) timeout expires, in oder to reduce use of CPU and power while idle
        fd_set read_fds;
        FD_ZERO(&read_fds);
        int select_nfds = 0;
        if (stdin_is_open) {
            FD_SET(STDIN_FILENO, &read_fds);
            select_nfds = STDIN_FILENO + 1;
        }
        if (tty != -1) {
            FD_SET(tty, &read_fds);
            if (tty >= select_nfds)
                select_nfds = tty + 1;
        }
        const bool previous_parse_succeeded = (r == (two ? 2 : 1));
        struct timespec timeout;
        timeout.tv_sec = 0;
        if (previous_parse_succeeded) {
            timeout.tv_nsec = 0;  // we may have more input pressing, let's not throttle it down
        } else {
            timeout.tv_nsec = 500 * 1000 * 1000;  // <=500 milliseconds for a healthy clock display
        }
        const int select_ret = pselect(select_nfds, &read_fds, NULL, NULL, &timeout, &empty_sigset);

        const bool signal_received = ((select_ret == -1) && (errno == EINTR));

        if (signal_received) {
            continue;  // i.e. skip right to signal handling
        }

        // Handle user's keystrokes.
        if (select_ret > 0 && FD_ISSET(tty, &read_fds)) {
            char key;
            int count = read(tty, &key, 1);
            if (count == 1) {  // we did catch a keystroke
                if (key == 'r')  // 'r' = toggle rate mode
                    rate = !rate;
                else if (key == 'q')  // 'q' = quit
                    break;
            } else if (count == 0) {
                close(tty);
                tty = -1;
            }
        }

        const bool stdin_can_be_read_without_blocking = ((select_ret > 0) && FD_ISSET(STDIN_FILENO, &read_fds));

        // Read as much from stdin as we can (first read after select is non-blocking)
        if (stdin_can_be_read_without_blocking) {
            char * const read_target = input_buf + input_len;
            const size_t max_bytes_to_read = sizeof(input_buf) - (input_len + 1 /* terminator */);
            const ssize_t bytes_read_or_error = read(STDIN_FILENO, read_target, max_bytes_to_read);

            if (bytes_read_or_error > 0) {
                input_len += bytes_read_or_error;

                // Last resort: truncate existing input if input line ever is
                //              too long
                if (input_len >= sizeof(input_buf) - 1) {
                    input_len = 0;
                }

                assert(input_len < sizeof(input_buf));
                input_buf[input_len] = '\0';
            } else {
                assert(bytes_read_or_error <= 0);
                if (bytes_read_or_error == 0) {
                    close(STDIN_FILENO);
                    errstr = "input stream closed";
                    stdin_is_open = false;
                } else {
                    assert(bytes_read_or_error == -1);
                    if ((errno != EINTR) && (errno != EAGAIN)) {
                        errstr = strerror(errno);
                        stdin_is_open = false;
                    }
                }
            }
        }

        // Extract values from record; note that the record may turn out incomplete
        double d1 = 0.0;
        double d2 = 0.0;
        int record_len = -1;

        if(two)
            r = sscanf(input_buf, "%lf %lf%*[ \t\r\n]%n", &d1, &d2, &record_len);
        else
            r = sscanf(input_buf, "%lf%*[ \t\r\n]%n", &d1, &record_len);

        // We need to detect and avoid mis-parsing "1.23" as two records "1.2" and "3"
        const bool supposedly_complete_record = (r == (two ? 2 : 1));
        const bool trailing_whitespace_present = (record_len != -1);

        if (supposedly_complete_record && ! trailing_whitespace_present) {
            const bool need_more_input = stdin_is_open;
            if (need_more_input) {
                r = 0;  // so that the parse is not mis-classified as a success further up
                goto redraw_and_continue;
            }

            record_len = input_len;  // i.e. the whole thing
        }

        // In order to not get stuck with non-doubles garbage input forever,
        // we need to drop input that we know(!) will never parse as doubles later.
        if (! supposedly_complete_record && (input_len > 0)) {
            char * walker = input_buf;

            while (isspace(*walker)) walker++;  // skip leading whitespace (if any)

            while ((*walker != '\0') && ! isspace(*walker)) walker++;  // skip non-double

            if (two) {
                if (*walker == '\0') {
                    goto redraw_and_continue;
                }

                while (isspace(*walker)) walker++;  // skip gap whitespace

                if (*walker == '\0') {
                    goto redraw_and_continue;
                }

                while ((*walker != '\0') && ! isspace(*walker)) walker++;  // skip non-double
            }

            if (*walker == '\0') {
                goto redraw_and_continue;
            }

            while (isspace(*walker)) walker++;  // skip trailing whitespace (if any)

            record_len = walker - input_buf;  // i.e. how much to drop
        }

        // Drop the record that we just processed (well-formed or not) from the input buffer
        if ((input_len > 0) && (record_len > 0)) {
            char * move_source = input_buf + record_len;
            const size_t bytes_to_move = input_len - record_len;
            memmove(input_buf, move_source, bytes_to_move);
            input_len = bytes_to_move;
            input_buf[input_len] = '\0';
        }

        if (! supposedly_complete_record) {
            goto redraw_and_continue;
        }

        v++;

        if (n < plotwidth - 1)
            n++;
        else
            n=0;

        values1[n] = d1;
        values2[n] = d2;

        if(values1[n] < 0)
            values1[n] = 0;
        if(values2[n] < 0)
            values2[n] = 0;

<<<<<<< HEAD
        if(rate) {
            t2=t1;
            time(&t1);
            td=t1-t2;
            if(td==0)
                td=1;

            if(cval1==FLT_MAX)
                pval1=values1[n];
            else
                pval1=cval1;
            cval1=values1[n];

            values1[n]=(cval1-pval1)/td;

            if(values1[n] < 0) // counter rewind
                values1[n]=0;

            if(two) {
                if(cval2==FLT_MAX)
                    pval2=values2[n];
                else
                    pval2=cval2;
                cval2=values2[n];

                values2[n]=(cval2-pval2)/td;

                if(values2[n] < 0) // counter rewind
                    values2[n]=0;
            }
        }
=======
        gettimeofday(&now, NULL);
        if (rate)
            td=derivative(&values1[n], two ? &values2[n] : NULL, &now);
>>>>>>> 21763760

redraw_and_continue:
        time(&t1);  // to animate the clock display
        redraw_screen(errstr);
    }

    endwin();
    return 0;
}<|MERGE_RESOLUTION|>--- conflicted
+++ resolved
@@ -232,25 +232,15 @@
     mvaddstr(height-2, width-strlen(ls), ls);
 
     mvvline(height-2, 5, plotchar|A_NORMAL, 1);
-<<<<<<< HEAD
     if (v > 0) {
         mvprintw(height-2, 7, "last=%.1f min=%.1f max=%.1f avg=%.1f %s ",  values1[n], min1, max1, avg1, unit);
         if(rate)
-            printw(" interval=%llds", (long long int)td);
+            printw(" interval=%.3gs", td);
 
         if(two) {
             mvaddch(height-1, 5, ' '|A_REVERSE);
             mvprintw(height-1, 7, "last=%.1f min=%.1f max=%.1f avg=%.1f %s   ",  values2[n], min2, max2, avg2, unit);
         }
-=======
-    mvprintw(height-2, 7, "last=%.1f min=%.1f max=%.1f avg=%.1f %s ",  values1[n], min1, max1, avg1, unit);
-    if(rate)
-        printw(" interval=%.3gs", td);
-
-    if(two) {
-        mvaddch(height-1, 5, ' '|A_REVERSE);
-        mvprintw(height-1, 7, "last=%.1f min=%.1f max=%.1f avg=%.1f %s   ",  values2[n], min2, max2, avg2, unit);
->>>>>>> 21763760
     }
 
     plot_values(plotheight, plotwidth, values1, values2, max, hardmin, n, plotchar, max_errchar, min_errchar, hardmax);
@@ -610,46 +600,11 @@
         if(values2[n] < 0)
             values2[n] = 0;
 
-<<<<<<< HEAD
-        if(rate) {
-            t2=t1;
-            time(&t1);
-            td=t1-t2;
-            if(td==0)
-                td=1;
-
-            if(cval1==FLT_MAX)
-                pval1=values1[n];
-            else
-                pval1=cval1;
-            cval1=values1[n];
-
-            values1[n]=(cval1-pval1)/td;
-
-            if(values1[n] < 0) // counter rewind
-                values1[n]=0;
-
-            if(two) {
-                if(cval2==FLT_MAX)
-                    pval2=values2[n];
-                else
-                    pval2=cval2;
-                cval2=values2[n];
-
-                values2[n]=(cval2-pval2)/td;
-
-                if(values2[n] < 0) // counter rewind
-                    values2[n]=0;
-            }
-        }
-=======
         gettimeofday(&now, NULL);
         if (rate)
             td=derivative(&values1[n], two ? &values2[n] : NULL, &now);
->>>>>>> 21763760
 
 redraw_and_continue:
-        time(&t1);  // to animate the clock display
         redraw_screen(errstr);
     }
 
